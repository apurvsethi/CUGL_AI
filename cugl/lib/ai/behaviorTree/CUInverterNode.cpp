//
//  CUInverterNode.h
//  Cornell University Game Library (CUGL)
//
//  This module provides support for an inverter decorator behavior node.
//
//  This class uses our standard shared-pointer architecture.
//
//  1. The constructor does not perform any initialization; it just sets all
//     attributes to their defaults.
//
//  2. All initialization takes place via init methods, which can fail if an
//     object is initialized more than once.
//
//  3. All allocation takes place via static constructors which return a shared
//     pointer.
//
//  Author: Apurv Sethi and Andrew Matsumoto
<<<<<<< HEAD
//  Version: 5/22/2018
=======
//  Version: 5/21/2018
>>>>>>> f04e2424
//

#include <sstream>
#include <cugl/ai/behaviorTree/CUInverterNode.h>

using namespace cugl;

#pragma mark -
#pragma mark Identifiers
/**
 * Returns a string representation of this node for debugging purposes.
 *
 * If verbose is true, the string will include class information.  This
 * allows us to unambiguously identify the class.
 *
 * @param verbose	Whether to include class information.
 *
 * @return a string representation of this node for debugging purposes.
 */
std::string InverterNode::toString(bool verbose) const {
	std::stringstream ss;
	ss << (verbose ? "cugl::InverterNode(name:" : "(name:") << _name;
	ss << ", priority:" << _priority;
	ss << ", child:" << (_children[0] ? _children[0]->getName() : "None");
	ss << ")";
	return ss.str();
}<|MERGE_RESOLUTION|>--- conflicted
+++ resolved
@@ -16,11 +16,7 @@
 //     pointer.
 //
 //  Author: Apurv Sethi and Andrew Matsumoto
-<<<<<<< HEAD
-//  Version: 5/22/2018
-=======
 //  Version: 5/21/2018
->>>>>>> f04e2424
 //
 
 #include <sstream>
