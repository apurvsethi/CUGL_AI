//
//  CUSelectorNode.h
//  Cornell University Game Library (CUGL)
//
//  This module provides support for a selector composite behavior node.
//
//  Author: Apurv Sethi
//  Version: 3/28/2018
//

#ifndef __CU_SELECTOR_NODE_H__
#define __CU_SELECTOR_NODE_H__

#include <string>
#include <vector>
#include <cugl/ai/behaviorTree/CUCompositeNode.h>

namespace cugl {
	
/**
 * This class provides a selector composite node for a behavior tree.
 *
 * A selector node is a composite node which is designed to run the nodes below
 * it in order, on the basis of failure for previous nodes. SelectorNode "selects"
 * one of the nodes below it as the option taken based on failure of the options
 * given as child nodes before it.
 *
 * The first node is run and if it is successful, then the SelectorNode's state
 * is set to success. Otherwise, the next node is run. If all child nodes fail,
 * then the SelectorNode has failed. It is running in the meantime.
 */
class SelectorNode : public CompositeNode {
#pragma mark -
#pragma mark Constructors
public:
	/**
	 * Creates an uninitialized selector node.
	 *
	 * You must initialize this SelectorNode before use.
	 *
	 * NEVER USE A CONSTRUCTOR WITH NEW. If you want to allocate an object on
	 * the heap, use one of the static constructors instead.
	 */
	SelectorNode();
	
	/**
	 * Deletes this node, disposing all resources.
	 */
	~SelectorNode() { dispose(); }
	
#pragma mark -
#pragma mark Static Constructors
	/**
	 * Returns a newly allocated SelectorNode with the given name.
	 *
	 * @param name  The name of the priority node.
	 *
	 * @return a newly allocated SelectorNode with the given name.
	 */
	static std::shared_ptr<SelectorNode> alloc(const std::string& name) {
		std::shared_ptr<SelectorNode> result = std::make_shared<SelectorNode>();
		return (result->init(name) ? result : nullptr);
	}
	
	/**
	 * Returns a newly allocated SelectorNode with the given name and children.
	 *
	 * @param name  The name of the priority node.
	 * @param children The children of the priority node.
	 *
	 * @return a newly allocated SelectorNode with the given name and children.
	 */
	static std::shared_ptr<SelectorNode> allocWithChildren(const std::string& name,
														   const std::vector<std::shared_ptr<BehaviorNode>>& children) {
		std::shared_ptr<SelectorNode> result = std::make_shared<SelectorNode>();
		return (result->initWithChildren(name, children) ? result : nullptr);
	}

	/**
	 * Returns a newly allocated SelectorNode with given name and priority
	 * function.
	 * 
	 * @param name The name of the priority node.
	 * @param priority the priority function of the priority node.
	 * 
	 * @return a newly allocated SelectorNode with the given name and children. 
	 */
	static std::shared_ptr<SelectorNode> allocWithPriorty(const std::string& name,
														  const std::function<float()>& priority) {
		std::shared_ptr<SelectorNode> result = std::make_shared<SelectorNode>();
		return (result->initWithPriority(name, priority) ? result : nullptr);
	}

    /**
	 * Returns a newly allocated SelectorNode with given name, children and 
	 * priority function.
	 * 
	 * @param name The name of the priority node.
	 * @param children The children of the priority node.
	 * @param priority the priority function of the priority node.
	 * 
	 * @return a newly allocated SelectorNode with the given name and children. 
	 */
	static std::shared_ptr<SelectorNode> allocWithData(const std::string& name,
													   const  std::vector<std::shared_ptr<BehaviorNode>>& children,
<<<<<<< HEAD
													   const std::function<float()>& priority) {
		std::shared_ptr<SelectorNode> result = std::make_shared<SelectorNode>();
		return (result->initWithData(name, children, priority) ? result : nullptr);
	}
=======
													   sconst std::function<float()>& priority);
>>>>>>> 8416b491

#pragma mark -
#pragma mark Behavior Tree
	/**
	 * Returns the BehaviorNode::State of the selector node.
	 *
	 * Runs an update function, meant to be used on each tick, for the
	 * selector node (and all nodes below this node in the tree).
	 * The state for this node is derived from the state of the running
	 * or most recently run node.
	 *
	 * The priority value of the node is updated within this function, based
	 * on the priority values of the nodes below the given node.
	 *
	 * @param dt The elapsed time since the last frame.
	 * 
	 * @return the BehaviorNode::State of the selector node.
	 */
	BehaviorNode::State update(float dt) override;
};
	
	
}
#endif /* __CU_SELECTOR_NODE_H__ */<|MERGE_RESOLUTION|>--- conflicted
+++ resolved
@@ -103,14 +103,10 @@
 	 */
 	static std::shared_ptr<SelectorNode> allocWithData(const std::string& name,
 													   const  std::vector<std::shared_ptr<BehaviorNode>>& children,
-<<<<<<< HEAD
 													   const std::function<float()>& priority) {
 		std::shared_ptr<SelectorNode> result = std::make_shared<SelectorNode>();
 		return (result->initWithData(name, children, priority) ? result : nullptr);
 	}
-=======
-													   sconst std::function<float()>& priority);
->>>>>>> 8416b491
 
 #pragma mark -
 #pragma mark Behavior Tree
